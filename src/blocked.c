--- conflicted
+++ resolved
@@ -406,20 +406,8 @@
 
                             /* Lookup the consumer for the group, if any. */
                             streamConsumer *consumer = NULL;
-<<<<<<< HEAD
-=======
                             int noack = 0;
-                            if (receiver->bpop.xread_group) {
-                                group = streamLookupCG(s,
-                                        receiver->bpop.xread_group->ptr);
-                                /* In theory if the group is not found we
-                                 * just perform the read without the group,
-                                 * but actually when the group, or the key
-                                 * itself is deleted (triggering the removal
-                                 * of the group), we check for blocked clients
-                                 * and send them an error. */
-                            }
->>>>>>> 7239e9ca
+
                             if (group) {
                                 consumer = streamLookupConsumer(group,
                                            receiver->bpop.xread_consumer->ptr,
