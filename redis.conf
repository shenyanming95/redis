# Redis configuration file example

# Note on units: when memory size is needed, it is possible to specifiy
# it in the usual form of 1k 5GB 4M and so forth:
#
# 1k => 1000 bytes
# 1kb => 1024 bytes
# 1m => 1000000 bytes
# 1mb => 1024*1024 bytes
# 1g => 1000000000 bytes
# 1gb => 1024*1024*1024 bytes
#
# units are case insensitive so 1GB 1Gb 1gB are all the same.

# By default Redis does not run as a daemon. Use 'yes' if you need it.
# Note that Redis will write a pid file in /var/run/redis.pid when daemonized.
daemonize no

# When running daemonized, Redis writes a pid file in /var/run/redis.pid by
# default. You can specify a custom pid file location here.
pidfile /var/run/redis.pid

# Accept connections on the specified port, default is 6379.
# If port 0 is specified Redis will not listen on a TCP socket.
port 6379

# If you want you can bind a single interface, if the bind option is not
# specified all the interfaces will listen for incoming connections.
#
# bind 127.0.0.1

# Specify the path for the unix socket that will be used to listen for
# incoming connections. There is no default, so Redis will not listen
# on a unix socket when not specified.
#
# unixsocket /tmp/redis.sock

# Close the connection after a client is idle for N seconds (0 to disable)
timeout 300

# Set server verbosity to 'debug'
# it can be one of:
# debug (a lot of information, useful for development/testing)
# verbose (many rarely useful info, but not a mess like the debug level)
# notice (moderately verbose, what you want in production probably)
# warning (only very important / critical messages are logged)
loglevel verbose

# Specify the log file name. Also 'stdout' can be used to force
# Redis to log on the standard output. Note that if you use standard
# output for logging but daemonize, logs will be sent to /dev/null
logfile stdout

# To enable logging to the system logger, just set 'syslog-enabled' to yes,
# and optionally update the other syslog parameters to suit your needs.
# syslog-enabled no

# Specify the syslog identity.
# syslog-ident redis

# Specify the syslog facility.  Must be USER or between LOCAL0-LOCAL7.
# syslog-facility local0

# Set the number of databases. The default database is DB 0, you can select
# a different one on a per-connection basis using SELECT <dbid> where
# dbid is a number between 0 and 'databases'-1
databases 16

################################ SNAPSHOTTING  #################################
#
# Save the DB on disk:
#
#   save <seconds> <changes>
#
#   Will save the DB if both the given number of seconds and the given
#   number of write operations against the DB occurred.
#
#   In the example below the behaviour will be to save:
#   after 900 sec (15 min) if at least 1 key changed
#   after 300 sec (5 min) if at least 10 keys changed
#   after 60 sec if at least 10000 keys changed
#
#   Note: you can disable saving at all commenting all the "save" lines.

save 900 1
save 300 10
save 60 10000

# Compress string objects using LZF when dump .rdb databases?
# For default that's set to 'yes' as it's almost always a win.
# If you want to save some CPU in the saving child set it to 'no' but
# the dataset will likely be bigger if you have compressible values or keys.
rdbcompression yes

# The filename where to dump the DB
dbfilename dump.rdb

# The working directory.
#
# The DB will be written inside this directory, with the filename specified
# above using the 'dbfilename' configuration directive.
# 
# Also the Append Only File will be created inside this directory.
# 
# Note that you must specify a directory here, not a file name.
dir ./

################################# REPLICATION #################################

# Master-Slave replication. Use slaveof to make a Redis instance a copy of
# another Redis server. Note that the configuration is local to the slave
# so for example it is possible to configure the slave to save the DB with a
# different interval, or to listen to another port, and so on.
#
# slaveof <masterip> <masterport>

# If the master is password protected (using the "requirepass" configuration
# directive below) it is possible to tell the slave to authenticate before
# starting the replication synchronization process, otherwise the master will
# refuse the slave request.
#
# masterauth <master-password>

# When a slave lost the connection with the master, or when the replication
# is still in progress, the slave can act in two different ways:
#
# 1) if slave-serve-stale-data is set to 'yes' (the default) the slave will
#    still reply to client requests, possibly with out of data data, or the
#    data set may just be empty if this is the first synchronization.
#
# 2) if slave-serve-stale data is set to 'no' the slave will reply with
#    an error "SYNC with master in progress" to all the kind of commands
#    but to INFO and SLAVEOF.
#
slave-serve-stale-data yes

################################## SECURITY ###################################

# Require clients to issue AUTH <PASSWORD> before processing any other
# commands.  This might be useful in environments in which you do not trust
# others with access to the host running redis-server.
#
# This should stay commented out for backward compatibility and because most
# people do not need auth (e.g. they run their own servers).
# 
# Warning: since Redis is pretty fast an outside user can try up to
# 150k passwords per second against a good box. This means that you should
# use a very strong password otherwise it will be very easy to break.
#
# requirepass foobared

# Command renaming.
#
# It is possilbe to change the name of dangerous commands in a shared
# environment. For instance the CONFIG command may be renamed into something
# of hard to guess so that it will be still available for internal-use
# tools but not available for general clients.
#
# Example:
#
# rename-command CONFIG b840fc02d524045429941cc15f59e41cb7be6c52
#
# It is also possilbe to completely kill a command renaming it into
# an empty string:
#
# rename-command CONFIG ""

################################### LIMITS ####################################

# Set the max number of connected clients at the same time. By default there
# is no limit, and it's up to the number of file descriptors the Redis process
# is able to open. The special value '0' means no limits.
# Once the limit is reached Redis will close all the new connections sending
# an error 'max number of clients reached'.
#
# maxclients 128

# Don't use more memory than the specified amount of bytes.
# When the memory limit is reached Redis will try to remove keys with an
# EXPIRE set. It will try to start freeing keys that are going to expire
# in little time and preserve keys with a longer time to live.
# Redis will also try to remove objects from free lists if possible.
#
# If all this fails, Redis will start to reply with errors to commands
# that will use more memory, like SET, LPUSH, and so on, and will continue
# to reply to most read-only commands like GET.
#
# WARNING: maxmemory can be a good idea mainly if you want to use Redis as a
# 'state' server or cache, not as a real DB. When Redis is used as a real
# database the memory usage will grow over the weeks, it will be obvious if
# it is going to use too much memory in the long run, and you'll have the time
# to upgrade. With maxmemory after the limit is reached you'll start to get
# errors for write operations, and this may even lead to DB inconsistency.
#
# maxmemory <bytes>

# MAXMEMORY POLICY: how Redis will select what to remove when maxmemory
# is reached? You can select among five behavior:
# 
# volatile-lru -> remove the key with an expire set using an LRU algorithm
# allkeys-lru -> remove any key accordingly to the LRU algorithm
# volatile-random -> remove a random key with an expire set
# allkeys->random -> remove a random key, any key
# volatile-ttl -> remove the key with the nearest expire time (minor TTL)
# noeviction -> don't expire at all, just return an error on write operations
# 
# Note: with all the kind of policies, Redis will return an error on write
#       operations, when there are not suitable keys for eviction.
#
#       At the date of writing this commands are: set setnx setex append
#       incr decr rpush lpush rpushx lpushx linsert lset rpoplpush sadd
#       sinter sinterstore sunion sunionstore sdiff sdiffstore zadd zincrby
#       zunionstore zinterstore hset hsetnx hmset hincrby incrby decrby
#       getset mset msetnx exec sort
#
# The default is:
#
# maxmemory-policy volatile-lru

# LRU and minimal TTL algorithms are not precise algorithms but approximated
# algorithms (in order to save memory), so you can select as well the sample
# size to check. For instance for default Redis will check three keys and
# pick the one that was used less recently, you can change the sample size
# using the following configuration directive.
#
# maxmemory-samples 3

############################## APPEND ONLY MODE ###############################

# By default Redis asynchronously dumps the dataset on disk. If you can live
# with the idea that the latest records will be lost if something like a crash
# happens this is the preferred way to run Redis. If instead you care a lot
# about your data and don't want to that a single record can get lost you should
# enable the append only mode: when this mode is enabled Redis will append
# every write operation received in the file appendonly.aof. This file will
# be read on startup in order to rebuild the full dataset in memory.
#
# Note that you can have both the async dumps and the append only file if you
# like (you have to comment the "save" statements above to disable the dumps).
# Still if append only mode is enabled Redis will load the data from the
# log file at startup ignoring the dump.rdb file.
#
# IMPORTANT: Check the BGREWRITEAOF to check how to rewrite the append
# log file in background when it gets too big.

appendonly no

# The name of the append only file (default: "appendonly.aof")
# appendfilename appendonly.aof

# The fsync() call tells the Operating System to actually write data on disk
# instead to wait for more data in the output buffer. Some OS will really flush 
# data on disk, some other OS will just try to do it ASAP.
#
# Redis supports three different modes:
#
# no: don't fsync, just let the OS flush the data when it wants. Faster.
# always: fsync after every write to the append only log . Slow, Safest.
# everysec: fsync only if one second passed since the last fsync. Compromise.
#
# The default is "everysec" that's usually the right compromise between
# speed and data safety. It's up to you to understand if you can relax this to
# "no" that will will let the operating system flush the output buffer when
# it wants, for better performances (but if you can live with the idea of
# some data loss consider the default persistence mode that's snapshotting),
# or on the contrary, use "always" that's very slow but a bit safer than
# everysec.
#
# If unsure, use "everysec".

# appendfsync always
appendfsync everysec
# appendfsync no

# When the AOF fsync policy is set to always or everysec, and a background
# saving process (a background save or AOF log background rewriting) is
# performing a lot of I/O against the disk, in some Linux configurations
# Redis may block too long on the fsync() call. Note that there is no fix for
# this currently, as even performing fsync in a different thread will block
# our synchronous write(2) call.
#
# In order to mitigate this problem it's possible to use the following option
# that will prevent fsync() from being called in the main process while a
# BGSAVE or BGREWRITEAOF is in progress.
#
# This means that while another child is saving the durability of Redis is
# the same as "appendfsync none", that in pratical terms means that it is
# possible to lost up to 30 seconds of log in the worst scenario (with the
# default Linux settings).
# 
# If you have latency problems turn this to "yes". Otherwise leave it as
# "no" that is the safest pick from the point of view of durability.
no-appendfsync-on-rewrite no

<<<<<<< HEAD
################################ LUA SCRIPTING  ###############################

# Max execution time of a Lua script in milliseconds.
# This prevents that a programming error generating an infinite loop will block
# your server forever. Set it to 0 or a negative value for unlimited execution.
lua-time-limit 60000
=======
# Automatic rewrite of the append only file.
# Redis is able to automatically rewrite the log file implicitly calling
# BGREWRITEAOF when the AOF log size will growth by the specified percentage.
# 
# This is how it works: Redis remembers the size of the AOF file after the
# latest rewrite (or if no rewrite happened since the restart, the size of
# the AOF at startup is used).
#
# This base size is compared to the current size. If the current size is
# bigger than the specified percentage, the rewrite is triggered. Also
# you need to specify a minimal size for the AOF file to be rewritten, this
# is useful to avoid rewriting the AOF file even if the percentage increase
# is reached but it is still pretty small.
#
# Specify a precentage of zero in order to disable the automatic AOF
# rewrite feature.

auto-aof-rewrite-percentage 100
auto-aof-rewrite-min-size 64mb
>>>>>>> 55937b79

#################################### DISK STORE ###############################

# When disk store is active Redis works as an on-disk database, where memory
# is only used as a object cache.
#
# This mode is good for datasets that are bigger than memory, and in general
# when you want to trade speed for:
#
#  - less memory used
#  - immediate server restart
#  - per key durability, without need for backgrond savig
#
# On the other hand, with disk store enabled MULTI/EXEC are no longer
# transactional from the point of view of the persistence on disk, that is,
# Redis transactions will still guarantee that commands are either processed
# all or nothing, but there is no guarantee that all the keys are flushed
# on disk in an atomic way.
#
# Of course with disk store enabled Redis is not as fast as it is when
# working with just the memory back end.

diskstore-enabled no
diskstore-path redis.ds
cache-max-memory 0
cache-flush-delay 0

############################### ADVANCED CONFIG ###############################

# Hashes are encoded in a special way (much more memory efficient) when they
# have at max a given numer of elements, and the biggest element does not
# exceed a given threshold. You can configure this limits with the following
# configuration directives.
hash-max-zipmap-entries 512
hash-max-zipmap-value 64

# Similarly to hashes, small lists are also encoded in a special way in order
# to save a lot of space. The special representation is only used when
# you are under the following limits:
list-max-ziplist-entries 512
list-max-ziplist-value 64

# Sets have a special encoding in just one case: when a set is composed
# of just strings that happens to be integers in radix 10 in the range
# of 64 bit signed integers.
# The following configuration setting sets the limit in the size of the
# set in order to use this special memory saving encoding.
set-max-intset-entries 512

# Similarly to hashes and lists, sorted sets are also specially encoded in
# order to save a lot of space. This encoding is only used when the length and
# elements of a sorted set are below the following limits:
zset-max-ziplist-entries 128
zset-max-ziplist-value 64

# Active rehashing uses 1 millisecond every 100 milliseconds of CPU time in
# order to help rehashing the main Redis hash table (the one mapping top-level
# keys to values). The hash table implementation redis uses (see dict.c)
# performs a lazy rehashing: the more operation you run into an hash table
# that is rhashing, the more rehashing "steps" are performed, so if the
# server is idle the rehashing is never complete and some more memory is used
# by the hash table.
# 
# The default is to use this millisecond 10 times every second in order to
# active rehashing the main dictionaries, freeing memory when possible.
#
# If unsure:
# use "activerehashing no" if you have hard latency requirements and it is
# not a good thing in your environment that Redis can reply form time to time
# to queries with 2 milliseconds delay.
#
# use "activerehashing yes" if you don't have such hard requirements but
# want to free memory asap when possible.
activerehashing yes

################################## INCLUDES ###################################

# Include one or more other config files here.  This is useful if you
# have a standard template that goes to all redis server but also need
# to customize a few per-server settings.  Include files can include
# other files, so use this wisely.
#
# include /path/to/local.conf
# include /path/to/other.conf<|MERGE_RESOLUTION|>--- conflicted
+++ resolved
@@ -292,14 +292,6 @@
 # "no" that is the safest pick from the point of view of durability.
 no-appendfsync-on-rewrite no
 
-<<<<<<< HEAD
-################################ LUA SCRIPTING  ###############################
-
-# Max execution time of a Lua script in milliseconds.
-# This prevents that a programming error generating an infinite loop will block
-# your server forever. Set it to 0 or a negative value for unlimited execution.
-lua-time-limit 60000
-=======
 # Automatic rewrite of the append only file.
 # Redis is able to automatically rewrite the log file implicitly calling
 # BGREWRITEAOF when the AOF log size will growth by the specified percentage.
@@ -319,7 +311,13 @@
 
 auto-aof-rewrite-percentage 100
 auto-aof-rewrite-min-size 64mb
->>>>>>> 55937b79
+
+################################ LUA SCRIPTING  ###############################
+
+# Max execution time of a Lua script in milliseconds.
+# This prevents that a programming error generating an infinite loop will block
+# your server forever. Set it to 0 or a negative value for unlimited execution.
+lua-time-limit 60000
 
 #################################### DISK STORE ###############################
 
